--- conflicted
+++ resolved
@@ -629,23 +629,6 @@
         # Add the mutate operation to the list of other operations.
         operations.append(mutate_operation)
 
-<<<<<<< HEAD
-    # Create location criterion to add location to target with the campaign
-    mutate_operation = client.get_type("MutateOperation")
-    campaign_criterion = (
-        mutate_operation.campaign_criterion_operation.create
-    )
-    # Set the campaign ID to a temporary ID.
-    campaign_criterion.campaign = campaign_service.campaign_path(
-        customer_id, _SMART_CAMPAIGN_TEMPORARY_ID
-    )
-    # Set the criterion type to LOCATION.
-    campaign_criterion.type_ = client.enums.CriterionTypeEnum.LOCATION
-    # Set the location to the given location.
-    campaign_criterion.location = suggestion_info.location_list.locations
-    # Add the mutate operation to the list of other operations.
-    operations.append(mutate_operation)
-=======
     # Create a location criterion for each location in the suggestion info
     # object to add corresponding location targeting to the Smart campaign
     for location_info in suggestion_info.location_list.locations:
@@ -661,7 +644,6 @@
         campaign_criterion.location = location_info
         # Add the mutate operation to the list of other operations.
         operations.append(mutate_operation)
->>>>>>> c143e818
 
     return operations
     # [END add_smart_campaign_8]
