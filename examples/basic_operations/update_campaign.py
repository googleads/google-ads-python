--- conflicted
+++ resolved
@@ -85,13 +85,9 @@
 
     # GoogleAdsClient will read the google-ads.yaml configuration file in the
     # home directory if none is specified.
-<<<<<<< HEAD
     googleads_client: GoogleAdsClient = GoogleAdsClient.load_from_storage(
-        version="v19"
+        version="v20"
     )
-=======
-    googleads_client = GoogleAdsClient.load_from_storage(version="v20")
->>>>>>> 1d2434e4
 
     try:
         main(googleads_client, args.customer_id, args.campaign_id)
