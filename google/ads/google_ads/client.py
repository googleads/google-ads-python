# Copyright 2018 Google LLC
#
# Licensed under the Apache License, Version 2.0 (the "License");
# you may not use this file except in compliance with the License.
# You may obtain a copy of the License at
#
#     https://www.apache.org/licenses/LICENSE-2.0
#
# Unless required by applicable law or agreed to in writing, software
# distributed under the License is distributed on an "AS IS" BASIS,
# WITHOUT WARRANTIES OR CONDITIONS OF ANY KIND, either express or implied.
# See the License for the specific language governing permissions and
# limitations under the License.
"""A client and common configurations for the Google Ads API."""

import logging
import logging.config
import os
import yaml
import json
import grpc
from collections import namedtuple
from importlib import import_module

from google.auth.transport.requests import Request
from google.oauth2.credentials import Credentials
from google.ads.google_ads.errors import GoogleAdsException
from google.protobuf.message import DecodeError

_logger = logging.getLogger(__name__)

_REQUIRED_KEYS = ('client_id', 'client_secret', 'refresh_token',
                  'developer_token')
_SERVICE_CLIENT_TEMPLATE = '%sClient'
_SERVICE_GRPC_TRANSPORT_TEMPLATE = '%sGrpcTransport'
_PROTO_TEMPLATE = '%s_pb2'
_DEFAULT_TOKEN_URI = 'https://accounts.google.com/o/oauth2/token'
_VALID_API_VERSIONS = ['v1']
_DEFAULT_VERSION = _VALID_API_VERSIONS[0]
<<<<<<< HEAD
_ENV_PREFIX = 'GOOGLE_ADS_'
_KEYS_ENV_VARIABLES_MAP = {
    key: _ENV_PREFIX + key.upper() for key in
    list(_REQUIRED_KEYS) + ['login_customer_id', 'endpoint', 'logging']
}
=======
_REQUEST_ID_KEY = 'request-id'
>>>>>>> 45a8d46a

class GoogleAdsClient(object):
    """Google Ads client used to configure settings and fetch services."""

    @classmethod
    def _get_client_kwargs(cls, config_data, error_message):
        """Utility function used to load client kwargs from configuration data
        dictionary.

        Args:
            config_data: a dict containing client configuration.
            error_message: error message raised when config_data lacks a
                required key
                
        Returns:
            A dict containing configuration data that will be provided to the
            GoogleAdsClient initializer as keyword arguments.

        Raises:
            ValueError: If the configuration lacks a required field.
        """
        if all(required_key in config_data for required_key in _REQUIRED_KEYS):
            credentials = Credentials(
                None,
                refresh_token=config_data['refresh_token'],
                client_id=config_data['client_id'],
                client_secret=config_data['client_secret'],
                token_uri=_DEFAULT_TOKEN_URI)
            credentials.refresh(Request())

            login_customer_id = config_data.get('login_customer_id')
            login_customer_id = str(
                login_customer_id) if login_customer_id else None

            return {'credentials': credentials,
                    'developer_token': config_data['developer_token'],
                    'endpoint': config_data.get('endpoint'),
                    'login_customer_id': login_customer_id,
                    'logging_config': config_data.get('logging')}
        else:
            raise ValueError(error_message)

    @classmethod
    def _get_client_kwargs_from_env(cls):
        """Utility function used to load client kwargs from env variables.

        Returns:
            A dict containing configuration data that will be provided to the
            GoogleAdsClient initializer as keyword arguments.

        Raises:
            ValueError: If the environment lacks a required field or
                GOOGLE_ADS_LOGGING env variable is not in json format.
        """
        config_data = {
            key: os.environ[env_variable]
            for key, env_variable in _KEYS_ENV_VARIABLES_MAP.items()
            if env_variable in os.environ
        }
        if 'logging' in config_data.keys():
            try:
                config_data['logging'] = json.loads(config_data['logging'])
            except json.JSONDecodeError:
                raise ValueError(
                    'GOOGLE_ADS_LOGGING env variable should be in json format.'
                )
        return cls._get_client_kwargs(
            config_data,
            'A required variable was not found in the environment. The '
            'required environment variables are: %s'
            % str(
                tuple(
                    v for k, v in _KEYS_ENV_VARIABLES_MAP.items()
                    if k in _REQUIRED_KEYS
                )
            )
        )

    @classmethod
    def _get_client_kwargs_from_yaml(cls, yaml_str):
        """Utility function used to load client kwargs from YAML string.

        Args:
            yaml_str: a str containing client configuration in YAML format.

        Returns:
            A dict containing configuration data that will be provided to the
            GoogleAdsClient initializer as keyword arguments.

        Raises:
            ValueError: If the configuration lacks a required field.
        """
        config_data = yaml.safe_load(yaml_str) or {}
        return cls._get_client_kwargs(
            config_data,
            'A required field in the configuration data was not found. The '
            'required fields are: %s' % str(_REQUIRED_KEYS)
        )

    @classmethod
    def get_type(cls, name, version=_DEFAULT_VERSION):
        """Returns the specified common, enum, error, or resource type.

        Args:
            name: a str indicating the name of the type that is being retrieved;
                e.g. you may specify "CampaignOperation" to retrieve a
                CampaignOperation instance.
            version: a str indicating the version of the Google Ads API to be
                used.

        Returns:
            A Message instance representing the desired type.

        Raises:
            AttributeError: If the type for the specified name doesn't exist
                in the given version.
        """
        try:
            message_type = getattr(_get_version(version).types, name)
        except AttributeError:
            raise ValueError('Specified type "%s" does not exist in Google Ads '
                             'API %s.' % (name, version))
        return message_type()

    @classmethod
    def load_from_env(cls):
        """Creates a GoogleAdsClient with data stored in the env variables.

        Returns:
            A GoogleAdsClient initialized with the values specified in the
            env variables.

        Raises:
            ValueError: If the configuration lacks a required field.
        """
        return cls(**cls._get_client_kwargs_from_env())

    @classmethod
    def load_from_string(cls, yaml_str):
        """Creates a GoogleAdsClient with data stored in the YAML string.

        Args:
            yaml_str: a str containing YAML configuration data used to
                initialize a GoogleAdsClient.

        Returns:
            A GoogleAdsClient initialized with the values specified in the
            string.

        Raises:
            ValueError: If the configuration lacks a required field.
        """
        return cls(**cls._get_client_kwargs_from_yaml(yaml_str))

    @classmethod
    def load_from_storage(cls, path=None):
        """Creates a GoogleAdsClient with data stored in the specified file.

        Args:
            path: a str indicating the path to a YAML file containing
                configuration data used to initialize a GoogleAdsClient.

        Returns:
            A GoogleAdsClient initialized with the values in the specified file.

        Raises:
            FileNotFoundError: If the specified configuration file doesn't
                exist.
            IOError: If the configuration file can't be loaded.
            ValueError: If the configuration file lacks a required field.
        """
        if path is None:
            path = os.path.join(os.path.expanduser('~'), 'google-ads.yaml')

        if not os.path.isabs(path):
            path = os.path.expanduser(path)

        with open(path, 'rb') as handle:
            yaml_str = handle.read()

        return cls.load_from_string(yaml_str)

    def __init__(self, credentials, developer_token, endpoint=None,
                 login_customer_id=None, logging_config=None):
        """Initializer for the GoogleAdsClient.

        Args:
            credentials: a google.oauth2.credentials.Credentials instance.
            developer_token: a str developer token.
            endpoint: a str specifying an optional alternative API endpoint.
            login_customer_id: a str specifying a login customer ID.
            logging_config: a dict specifying logging config options.
        """
        _validate_login_customer_id(login_customer_id)

        self.credentials = credentials
        self.developer_token = developer_token
        self.endpoint = endpoint
        self.login_customer_id = login_customer_id
        self.logging_config = logging_config

    def get_service(self, name, version=_DEFAULT_VERSION):
        """Returns a service client instance for the specified service_name.

        Args:
            name: a str indicating the name of the service for which a
                service client is being retrieved; e.g. you may specify
                "CampaignService" to retrieve a CampaignServiceClient instance.
            version: a str indicating the version of the Google Ads API to be
                used.

        Returns:
            A service client instance associated with the given service_name.

        Raises:
            AttributeError: If the specified name doesn't exist.
        """
        api_module = _get_version(version)

        try:
            service_client = getattr(api_module,
                                     _SERVICE_CLIENT_TEMPLATE % name)
        except AttributeError:
            raise ValueError('Specified service "%s" does not exist in Google '
                             'Ads API %s.' % (name, version))

        try:
            service_transport_class = getattr(
                api_module, _SERVICE_GRPC_TRANSPORT_TEMPLATE % name)
        except AttributeError:
            raise ValueError('Grpc transport does not exist for the specified '
                             'service "%s".' % name)

        endpoint = (self.endpoint if self.endpoint
                    else service_client.SERVICE_ADDRESS)

        channel = service_transport_class.create_channel(
            address=endpoint,
            credentials=self.credentials)

        channel = grpc.intercept_channel(
            channel,
            MetadataInterceptor(self.developer_token, self.login_customer_id),
            LoggingInterceptor(self.logging_config, endpoint),
            ExceptionInterceptor(version)
        )

        service_transport = service_transport_class(channel=channel)

        return service_client(transport=service_transport)


class ExceptionInterceptor(grpc.UnaryUnaryClientInterceptor):
    """An interceptor that wraps rpc exceptions."""

    # Codes that are retried upon by google.api_core.
    _RETRY_STATUS_CODES = (
        grpc.StatusCode.INTERNAL, grpc.StatusCode.RESOURCE_EXHAUSTED)

    def __init__(self, version=_DEFAULT_VERSION):
        """Initializes the ExceptionInterceptor

        Args:
            version: a str of the API version of the request.
        """
        self._version = version
        self._failure_key = (
            'google.ads.googleads.%s.errors.googleadsfailure-bin' % version)


    def _get_google_ads_failure(self, trailing_metadata):
        """Gets the Google Ads failure details if they exist.

        Args:
            trailing_metadata: a tuple of metadatum from the service response.

        Returns:
            A GoogleAdsFailure that describes how a GoogleAds API call failed.
            Returns None if either the trailing metadata of the request did not
            return the failure details, or if the GoogleAdsFailure fails to
            parse.
        """
        if trailing_metadata is not None:
            for kv in trailing_metadata:
                if kv[0] == self._failure_key:
                    try:
                        error_protos = import_module(
                            'google.ads.google_ads.%s.proto.errors' %
                                self._version)
                        ga_failure = error_protos.errors_pb2.GoogleAdsFailure()
                        ga_failure.ParseFromString(kv[1])
                        return ga_failure
                    except DecodeError:
                        return None

        return None

    def _handle_grpc_failure(self, response):
        """Attempts to convert failed responses to a GoogleAdsException object.

        Handles failed gRPC responses of by attempting to convert them
        to a more readable GoogleAdsException. Certain types of exceptions are
        not converted; if the object's trailing metadata does not indicate that
        it is a GoogleAdsException, or if it falls under a certain category of
        status code, (INTERNAL or RESOURCE_EXHAUSTED). See documentation for
        more information about gRPC status codes:
        https://github.com/grpc/grpc/blob/master/doc/statuscodes.md

        Args:
            response: a grpc.Call/grpc.Future instance.

        Raises:
            GoogleAdsException: If the exception's trailing metadata
                indicates that it is a GoogleAdsException.
            RpcError: If the exception's is a gRPC exception but the trailing
                metadata is empty or is not indicative of a GoogleAdsException,
                or if the exception has a status code of INTERNAL or
                RESOURCE_EXHAUSTED.
            Exception: If not a GoogleAdsException or RpcException the error
                will be raised as-is.
        """
        status_code = response.code()
        exception = response.exception()

        if status_code not in self._RETRY_STATUS_CODES:
            trailing_metadata = response.trailing_metadata()
            google_ads_failure = self._get_google_ads_failure(trailing_metadata)

            if google_ads_failure:
                request_id = _get_request_id_from_metadata(trailing_metadata)

                raise GoogleAdsException(exception, response,
                                         google_ads_failure, request_id)
            else:
                # Raise the original exception if not a GoogleAdsFailure.
                raise exception
        else:
            # Raise the original exception if error has status code
            # INTERNAL or RESOURCE_EXHAUSTED.
            raise exception

    def intercept_unary_unary(self, continuation, client_call_details, request):
        """Intercepts and wraps exceptions in the rpc response.

        Overrides abstract method defined in grpc.UnaryUnaryClientInterceptor.

        Returns:
            A grpc.Call instance representing a service response.

        Raises:
            GoogleAdsException: If the exception's trailing metadata
                indicates that it is a GoogleAdsException.
            RpcError: If the exception's trailing metadata is empty or is not
                indicative of a GoogleAdsException, or if the exception has a
                status code of INTERNAL or RESOURCE_EXHAUSTED.
        """
        response = continuation(client_call_details, request)
        exception = response.exception()

        if exception:
            self._handle_grpc_failure(response)
        else:
            return response


class LoggingInterceptor(grpc.UnaryUnaryClientInterceptor):
    """An interceptor that logs rpc requests and responses."""

    _FULL_REQUEST_LOG_LINE = ('Request\n-------\nMethod: {}\nHost: {}\n'
                              'Headers: {}\nRequest: {}\n\nResponse\n-------\n'
                              'Headers: {}\nResponse: {}\n')
    _FULL_FAULT_LOG_LINE = ('Request\n-------\nMethod: {}\nHost: {}\n'
                            'Headers: {}\nRequest: {}\n\nResponse\n-------\n'
                            'Headers: {}\nFault: {}\n')
    _SUMMARY_LOG_LINE = ('Request made: ClientCustomerId: {}, Host: {}, '
                         'Method: {}, RequestId: {}, IsFault: {}, '
                         'FaultMessage: {}')

    def __init__(self, logging_config=None, endpoint=None):
        """Initializer for the LoggingInterceptor.

        Args:
            logging_config: configuration dict for logging.
            endpoint: a str specifying an optional alternative API endpoint.
        """
        self.endpoint = endpoint
        if logging_config:
            logging.config.dictConfig(logging_config)

    def _get_trailing_metadata(self, response):
        """Retrieves trailing metadata from a response object.

        If the exception is a GoogleAdsException the trailing metadata will be
        on its error object, otherwise it will be on the response object.

        Returns:
            A tuple of metadatum representing response header key value pairs.

        Args:
            response: A grpc.Call/grpc.Future instance.
        """
        try:
            trailing_metadata = response.trailing_metadata()

            if not trailing_metadata:
                return _get_trailing_metadata_from_interceptor_exception(
                    response.exception())

            return trailing_metadata
        except AttributeError:
            return _get_trailing_metadata_from_interceptor_exception(
                response.exception())

    def _get_initial_metadata(self, client_call_details):
        """Retrieves the initial metadata from client_call_details.

        Returns an empty tuple if metadata isn't present on the
        client_call_details object.

        Returns:
            A tuple of metadatum representing request header key value pairs.

        Args:
            client_call_details: An instance of grpc.ClientCallDetails.
        """
        return getattr(client_call_details, 'metadata', tuple())

    def _get_call_method(self, client_call_details):
        """Retrieves the call method from client_call_details.

        Returns None if the method is not present on the client_call_details
        object.

        Returns:
            A str with the call method or None if it isn't present.

        Args:
            client_call_details: An instance of grpc.ClientCallDetails.
        """
        return getattr(client_call_details, 'method', None)

    def _get_customer_id(self, request):
        """Retrieves the customer_id from the grpc request.

        Returns None if a customer_id is not present on the request object.

        Returns:
            A str with the customer id from the request or None if it isn't
            present.

        Args:
            request: An instance of a request proto message.
        """
        return getattr(request, 'customer_id', None)

    def _parse_exception_to_str(self, exception):
        """Parses response exception object to str for logging.

        Returns:
            A str representing a exception from the API.

        Args:
            exception: A grpc.Call instance.
        """
        try:
            # If the exception is from the Google Ads API then the failure
            # attribute will be an instance of GoogleAdsFailure and can be
            # concatenated into a log string.
            return exception.failure
        except AttributeError:
            try:
                # if exception.failure isn't present then it's likely this is a
                # transport error with a .debug_error_string method and the
                # returned JSON string will need to be formatted.
                return _format_json_object(json.loads(
                    exception.debug_error_string()))
            except (AttributeError, ValueError):
                # if both attempts to retrieve serializable error data fail
                # then simply return an empty JSON string
                return '{}'

    def _get_fault_message(self, exception):
        """Retrieves a fault/error message from an exception object.

        Returns None if no error message can be found on the exception.

        Returns:
            A str with an error message or None if one cannot be found.

        Args:
            response: A grpc.Call/grpc.Future instance.
            exception: A grpc.Call instance.
        """
        try:
            return exception.failure.errors[0].message
        except AttributeError:
            try:
                return exception.details()
            except AttributeError:
                return None

    def _log_successful_request(self, method, customer_id, metadata_json,
                                request_id, request, trailing_metadata_json,
                                response):
        """Handles logging of a successful request.

        Args:
            method: The method of the request.
            customer_id: The customer ID associated with the request.
            metadata_json: A JSON str of initial_metadata.
            request_id: A unique ID for the request provided in the response.
            request: An instance of a request proto message.
            trailing_metadata_json: A JSON str of trailing_metadata.
            response: A grpc.Call/grpc.Future instance.
        """
        _logger.debug(self._FULL_REQUEST_LOG_LINE.format(method, self.endpoint,
                      metadata_json, request, trailing_metadata_json,
                      response.result()))

        _logger.info(self._SUMMARY_LOG_LINE.format(customer_id, self.endpoint,
                     method, request_id, False, None))

    def _log_failed_request(self, method, customer_id, metadata_json,
                            request_id, request, trailing_metadata_json,
                            response):
        """Handles logging of a failed request.

        Args:
            method: The method of the request.
            customer_id: The customer ID associated with the request.
            metadata_json: A JSON str of initial_metadata.
            request_id: A unique ID for the request provided in the response.
            request: An instance of a request proto message.
            trailing_metadata_json: A JSON str of trailing_metadata.
            response: A JSON str of the the response message.
        """
        exception_str = self._parse_exception_to_str(response.exception())
        fault_message = self._get_fault_message(response.exception())

        _logger.info(self._FULL_FAULT_LOG_LINE.format(method, self.endpoint,
                     metadata_json, request, trailing_metadata_json,
                     exception_str))

        _logger.warning(self._SUMMARY_LOG_LINE.format(customer_id, self.endpoint,
                        method, request_id, True, fault_message))

    def _log_request(self, client_call_details, request, response):
        """Handles logging all requests.

        Args:
            client_call_details: An instance of grpc.ClientCallDetails.
            request: An instance of a request proto message.
            response: A grpc.Call/grpc.Future instance.
        """
        method = self._get_call_method(client_call_details)
        customer_id = self._get_customer_id(request)
        initial_metadata = self._get_initial_metadata(client_call_details)
        initial_metadata_json = _parse_metadata_to_json(initial_metadata)
        trailing_metadata = self._get_trailing_metadata(response)
        request_id = _get_request_id_from_metadata(trailing_metadata)
        trailing_metadata_json = _parse_metadata_to_json(trailing_metadata)

        if response.exception():
            self._log_failed_request(method, customer_id, initial_metadata_json,
                                     request_id, request,
                                     trailing_metadata_json, response)
        else:
            self._log_successful_request(method, customer_id,
                                         initial_metadata_json, request_id,
                                         request, trailing_metadata_json,
                                         response)

    def intercept_unary_unary(self, continuation, client_call_details, request):
        """Intercepts and logs API interactions.

        Overrides abstract method defined in grpc.UnaryUnaryClientInterceptor.

        Returns:
            A grpc.Call/grpc.Future instance representing a service response.
        """
        response = continuation(client_call_details, request)

        if _logger.isEnabledFor(logging.WARNING):
            self._log_request(client_call_details, request, response)

        return response


class MetadataInterceptor(grpc.UnaryUnaryClientInterceptor):
    """An interceptor that appends custom metadata to requests."""

    def __init__(self, developer_token, login_customer_id):
        self.developer_token_meta = ('developer-token', developer_token)
        self.login_customer_id_meta = (
            ('login-customer-id', login_customer_id) if login_customer_id
            else None)

    def _update_client_call_details_metadata(
            self, client_call_details, metadata):
        client_call_details = _ClientCallDetails(
            client_call_details.method, client_call_details.timeout, metadata,
            client_call_details.credentials)

        return client_call_details

    def intercept_unary_unary(self, continuation, client_call_details, request):
        """Intercepts and appends custom metadata.

        Overrides abstract method defined in grpc.UnaryUnaryClientInterceptor.

        Returns:
            A grpc.Call/grpc.Future instance representing a service response.
        """
        if client_call_details.metadata is None:
            metadata = []
        else:
            metadata = list(client_call_details.metadata)

        metadata.append(self.developer_token_meta)

        if self.login_customer_id_meta:
            metadata.append(self.login_customer_id_meta)

        client_call_details = self._update_client_call_details_metadata(
            client_call_details,
            metadata)

        return continuation(client_call_details, request)


class _ClientCallDetails(
        namedtuple(
            '_ClientCallDetails',
            ('method', 'timeout', 'metadata', 'credentials')),
        grpc.ClientCallDetails):
    """A wrapper class for initializing a new ClientCallDetails instance."""
    pass


def _get_trailing_metadata_from_interceptor_exception(exception):
    """Retrieves trailing metadata from an exception object.

    Args:
        exception: an instance of grpc.Call.

    Returns:
        A tuple of trailing metadata key value pairs.
    """
    try:
        # GoogleAdsFailure exceptions will contain trailing metadata on the
        # error attribute.
        return exception.error.trailing_metadata()
    except AttributeError:
        try:
            # Transport failures, i.e. issues at the gRPC layer, will contain
            # trailing metadata on the exception iself.
            return exception.trailing_metadata()
        except AttributeError:
            # if trailing metadata is not found in either location then
            # return an empty tuple
            return tuple()


def _get_version(name):
    """Returns the given API version.

    Args:
        name: a str indicating the API version.

    Returns:
        A module associated with the given API version.
    """
    try:
        version = import_module('google.ads.google_ads.%s' % name)
    except ImportError:
        raise ValueError('Specified Google Ads API version "%s" does not '
                         'exist. Valid API versions are: "%s"' %
                                 (name, '", "'.join(_VALID_API_VERSIONS)))
    return version


def _validate_login_customer_id(login_customer_id):
    """Validates a login customer ID.

    Args:
        login_customer_id: a str from config indicating a login customer ID.

    Raises:
        ValueError: If the login customer ID is not an int in the
            range 0 - 9999999999.
    """
    if login_customer_id is not None:
        if not login_customer_id.isdigit() or len(login_customer_id) != 10:
            raise ValueError('The specified login customer ID is invalid. '
                             'It must be a ten digit number represented '
                             'as a string, i.e. "1234567890"')


def _format_json_object(obj):
    """Parses a serializable object into a consistently formatted JSON string.

    Returns:
        A str of formatted JSON serialized from the given object.

    Args:
        obj: an object or dict.
    """
    def default_serializer(value):
        if isinstance(value, bytes):
            return value.decode(errors='ignore')
        else:
            return None

    return str(json.dumps(obj, indent=2, sort_keys=True, ensure_ascii=False,
                          default=default_serializer, separators=(',', ': ')))


def _parse_metadata_to_json(metadata):
    """Parses metadata from gRPC request and response messages to a JSON str.

    Obscures the value for "developer-token".

    Args:
        metadata: a tuple of metadatum.
    """
    SENSITIVE_INFO_MASK = 'REDACTED'
    metadata_dict = {}

    if metadata is None:
        return '{}'

    for datum in metadata:
        key = datum[0]
        if key == 'developer-token':
            metadata_dict[key] = SENSITIVE_INFO_MASK
        else:
            value = datum[1]
            metadata_dict[key] = value

    return _format_json_object(metadata_dict)


def _get_request_id_from_metadata(trailing_metadata):
    """Gets the request ID for the Google Ads API request.

    Args:
        trailing_metadata: a tuple of metadatum from the service response.

    Returns:
        A str request ID associated with the Google Ads API request, or None
        if it doesn't exist.
    """
    for kv in trailing_metadata:
        if kv[0] == _REQUEST_ID_KEY:
            return kv[1]  # Return the found request ID.

    return None<|MERGE_RESOLUTION|>--- conflicted
+++ resolved
@@ -37,15 +37,12 @@
 _DEFAULT_TOKEN_URI = 'https://accounts.google.com/o/oauth2/token'
 _VALID_API_VERSIONS = ['v1']
 _DEFAULT_VERSION = _VALID_API_VERSIONS[0]
-<<<<<<< HEAD
+_REQUEST_ID_KEY = 'request-id'
 _ENV_PREFIX = 'GOOGLE_ADS_'
 _KEYS_ENV_VARIABLES_MAP = {
     key: _ENV_PREFIX + key.upper() for key in
     list(_REQUIRED_KEYS) + ['login_customer_id', 'endpoint', 'logging']
 }
-=======
-_REQUEST_ID_KEY = 'request-id'
->>>>>>> 45a8d46a
 
 class GoogleAdsClient(object):
     """Google Ads client used to configure settings and fetch services."""
@@ -59,7 +56,7 @@
             config_data: a dict containing client configuration.
             error_message: error message raised when config_data lacks a
                 required key
-                
+
         Returns:
             A dict containing configuration data that will be provided to the
             GoogleAdsClient initializer as keyword arguments.
