--- conflicted
+++ resolved
@@ -961,13 +961,9 @@
 
     # GoogleAdsClient will read the google-ads.yaml configuration file in the
     # home directory if none is specified.
-<<<<<<< HEAD
     googleads_client: GoogleAdsClient = GoogleAdsClient.load_from_storage(
         version="v21"
     )
-=======
-    googleads_client = GoogleAdsClient.load_from_storage(version="v21")
->>>>>>> dab8aa6b
 
     try:
         main(
