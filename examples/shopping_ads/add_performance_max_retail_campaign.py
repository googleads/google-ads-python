--- conflicted
+++ resolved
@@ -237,11 +237,7 @@
     campaign.maximize_conversion_value.target_roas = None
     # Below is what you would use if you want to maximize conversions
     # campaign.maximize_conversions.target_cpa = None
-<<<<<<< HEAD
-    # The target CPA is optional. This is the average amount that you would 
-=======
     # The target CPA is optional. This is the average amount that you would
->>>>>>> 00673624
     # like to spend per conversion action.
 
     # Set the shopping settings.
@@ -254,11 +250,7 @@
     # If opted in (False), the entire domain will be targeted. For best
     # results, set this value to false to opt in and allow URL expansions. You
     # can optionally add exclusions to limit traffic to parts of your website.
-<<<<<<< HEAD
-    # For a Retail campaign, we want the final URL's to be limited to 
-=======
     # For a Retail campaign, we want the final URL's to be limited to
->>>>>>> 00673624
     # those explicitly surfaced via GMC.
     campaign.url_expansion_opt_out = True
 
@@ -483,39 +475,6 @@
 
     operations = []
 
-<<<<<<< HEAD
-    # Create the AssetGroup.
-    mutate_operation = client.get_type("MutateOperation")
-    asset_group = mutate_operation.asset_group_operation.create
-    asset_group.name = f"Performance Max retail asset group #{uuid4()}"
-    asset_group.campaign = campaign_service.campaign_path(
-        customer_id, _PERFORMANCE_MAX_CAMPAIGN_TEMPORARY_ID
-    )
-    asset_group.final_urls.append(final_url)
-    asset_group.final_mobile_urls.append(final_url)
-    asset_group.status = client.enums.AssetGroupStatusEnum.PAUSED
-    asset_group.resource_name = asset_group_service.asset_group_path(
-        customer_id,
-        _ASSET_GROUP_TEMPORARY_ID,
-    )
-    operations.append(mutate_operation)
-
-    # Creates a new ad group criterion containing the "default" listing group (All products).
-    mutate_operation = client.get_type("MutateOperation")
-    asset_group_listing_group = mutate_operation.asset_group_listing_group_filter_operation.create
-    asset_group_listing_group.asset_group = asset_group_service.asset_group_path(
-            customer_id,
-            _ASSET_GROUP_TEMPORARY_ID,
-        )
-    asset_group_listing_group.type_ = client.enums.ListingGroupFilterTypeEnum.UNIT_INCLUDED
-    # Because this is a Performance Max campaign for retail, we need to specify that this is 
-    # in the shopping vertical.
-    asset_group_listing_group.vertical = client.enums.ListingGroupFilterVerticalEnum.SHOPPING
-    
-    operations.append(mutate_operation)
-
-=======
->>>>>>> 00673624
     # For the list of required assets for a Performance Max campaign, see
     # https://developers.google.com/google-ads/api/docs/performance-max/assets
 
